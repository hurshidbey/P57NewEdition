--- conflicted
+++ resolved
@@ -441,28 +441,8 @@
     }
   });
 
-<<<<<<< HEAD
-  // Test OpenAI connection endpoint
-  app.get("/api/test-openai", async (req, res) => {
-    try {
-      const { testOpenAIConnection } = await import('./openai-service');
-      const isConnected = await testOpenAIConnection();
-      
-      res.json({
-        connected: isConnected,
-        message: isConnected ? 'OpenAI connection successful' : 'OpenAI connection failed',
-        apiKeyPresent: !!process.env.OPENAI_API_KEY,
-        timestamp: new Date().toISOString()
-      });
-    } catch (error: any) {
-
-      res.status(500).json({
-        connected: false,
-        error: error.message,
-        apiKeyPresent: !!process.env.OPENAI_API_KEY
-      });
-    }
-  });
+  // Setup Atmos payment routes
+  setupAtmosRoutes(app);
 
   // Get user progress (with Supabase auth verification)
   app.get("/api/progress/:userId", async (req, res) => {
@@ -681,11 +661,6 @@
 
 
   const httpServer = createServer(app);
-=======
-  // Setup Atmos payment routes
-  setupAtmosRoutes(app);
->>>>>>> c16dae5c
-
-  const server = createServer(app);
-  return server;
+
+  return httpServer;
 }